--- conflicted
+++ resolved
@@ -1,49 +1,4 @@
 {
-<<<<<<< HEAD
-  "id": "applicantrequest",
-  "version": "1.0",
-  "name": "Applicant Request Decision Workflow",
-  "description": "Determine if applicant request is valid",
-  "start": "CheckApplication",
-  "specVersion": "0.7",
-  "auth": "file://testdata/workflows/urifiles/auth.json",
-  "functions": [
-    {
-      "name": "sendRejectionEmailFunction",
-      "operation": "http://myapis.org/applicationapi.json#emailRejection"
-    }
-  ],
-  "retries": [
-    {
-      "name": "TimeoutRetryStrategy",
-      "delay": "PT1M",
-      "maxAttempts": "5"
-    }
-  ],
-  "states": [
-    {
-      "name": "CheckApplication",
-      "type": "switch",
-      "dataConditions": [
-        {
-          "condition": "${ .applicants | .age >= 18 }",
-          "transition": {
-            "nextState": "StartApplication"
-          }
-        },
-        {
-          "condition": "${ .applicants | .age < 18 }",
-          "transition": {
-            "nextState": "RejectApplication"
-          }
-        }
-      ],
-      "defaultCondition": {
-        "transition": {
-          "nextState": "RejectApplication"
-        }
-      }
-=======
     "id": "greeting",
     "version": "1.0",
     "name": "Greeting Workflow",
@@ -51,39 +6,41 @@
     "specVersion": "0.8",
     "start": {
       "stateName": "Greet"
->>>>>>> 85c2f4d4
     },
-    {
-      "name": "StartApplication",
-      "type": "operation",
-      "actions": [
-        {
-          "subFlowRef": {
-            "workflowId": "startApplicationWorkflowId"
-          }
-        }
-      ],
-      "end": {
-        "terminate": true
+    "functions": [
+      {
+        "name": "greetingFunction",
+        "operation": "file://myapis/greetingapis.json#greeting"
       }
-    },
-    {
-      "name": "RejectApplication",
-      "type": "operation",
-      "actionMode": "sequential",
-      "actions": [
-        {
-          "functionRef": {
-            "refName": "sendRejectionEmailFunction",
-            "arguments": {
-              "applicant": "${ .applicant }"
+    ],
+    "states": [
+      {
+        "name": "SleepHere",
+        "type": "sleep",
+        "timeouts": {
+          "stateExecTimeout": "PT10S"
+        },
+        "duration": "PT40S"
+      },
+      {
+        "name": "Greet",
+        "type": "operation",
+        "actions": [
+          {
+            "functionRef": {
+              "refName": "greetingFunction",
+              "parameters": {
+                "name": "${ .person | .name }"
+              }
+            },
+            "actionDataFilter": {
+              "toStateData": "${ .greeting }"
             }
           }
+        ],
+        "end": {
+          "terminate": true
         }
-      ],
-      "end": {
-        "terminate": true
       }
-    }
-  ]
+    ]
 }