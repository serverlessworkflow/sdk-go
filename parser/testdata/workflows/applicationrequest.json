--- conflicted
+++ resolved
@@ -10,12 +10,6 @@
             "name": "sendRejectionEmailFunction",
             "operation": "http://myapis.org/applicationapi.json#emailRejection"
         }
-<<<<<<< HEAD
-      ],
-      "defaultCondition": {
-        "transition": {
-          "nextState": "RejectApplication"
-=======
     ],
     "auth": [
         {
@@ -24,7 +18,6 @@
             "properties": {
                 "token": "test_token"
             }
->>>>>>> 85c2f4d4
         }
     ],
     "retries": [
@@ -36,12 +29,6 @@
     ],
     "states": [
         {
-<<<<<<< HEAD
-          "functionRef": {
-            "refName": "sendRejectionEmailFunction",
-            "arguments": {
-              "applicant": "${ .applicant }"
-=======
             "name": "CheckApplication",
             "type": "switch",
             "dataConditions": [
@@ -56,7 +43,6 @@
             ],
             "defaultCondition": {
                 "transition": "RejectApplication"
->>>>>>> 85c2f4d4
             }
         },
         {
