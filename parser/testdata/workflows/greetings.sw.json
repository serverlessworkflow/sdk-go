{
<<<<<<< HEAD
  "id": "greeting",
  "version": "1.0",
  "name": "Greeting Workflow",
  "description": "Greet Someone",
  "specVersion": "0.7",
  "start": "Greet",
  "functions": [
    {
      "name": "greetingFunction",
      "operation": "file://myapis/greetingapis.json#greeting"
    }
  ],
  "states": [
    {
      "name": "Greet",
      "type": "operation",
      "actions": [
        {
          "functionRef": {
            "refName": "greetingFunction",
            "arguments": {
              "name": "${ .person | .name }"
            }
          },
          "actionDataFilter": {
            "toStateData": "${ .greeting }"
          }
=======
    "id": "greeting",
    "version": "1.0",
    "specVersion": "0.8",
    "name": "Greeting Workflow",
    "description": "Greet Someone",
    "start": "Greet",
    "functions": [
        {
            "name": "greetingFunction",
            "operation": "file://myapis/greetingapis.json#greeting"
>>>>>>> 85c2f4d4
        }
    ],
    "states": [
        {
            "name": "Greet",
            "type": "operation",
            "actions": [
                {
                    "functionRef": {
                        "refName": "greetingFunction",
                        "arguments": {
                            "name": "${ .person.name }"
                        }
                    },
                    "actionDataFilter": {
                        "results": "${ .greeting }"
                    }
                }
            ],
            "end": true
        }
    ]
}<|MERGE_RESOLUTION|>--- conflicted
+++ resolved
@@ -1,33 +1,4 @@
 {
-<<<<<<< HEAD
-  "id": "greeting",
-  "version": "1.0",
-  "name": "Greeting Workflow",
-  "description": "Greet Someone",
-  "specVersion": "0.7",
-  "start": "Greet",
-  "functions": [
-    {
-      "name": "greetingFunction",
-      "operation": "file://myapis/greetingapis.json#greeting"
-    }
-  ],
-  "states": [
-    {
-      "name": "Greet",
-      "type": "operation",
-      "actions": [
-        {
-          "functionRef": {
-            "refName": "greetingFunction",
-            "arguments": {
-              "name": "${ .person | .name }"
-            }
-          },
-          "actionDataFilter": {
-            "toStateData": "${ .greeting }"
-          }
-=======
     "id": "greeting",
     "version": "1.0",
     "specVersion": "0.8",
@@ -38,7 +9,6 @@
         {
             "name": "greetingFunction",
             "operation": "file://myapis/greetingapis.json#greeting"
->>>>>>> 85c2f4d4
         }
     ],
     "states": [
