--- conflicted
+++ resolved
@@ -4,13 +4,8 @@
   "name": "Applicant Request Decision Workflow",
   "description": "Determine if applicant request is valid",
   "start": "CheckApplication",
-<<<<<<< HEAD
-  "specVersion": "0.7",
-  "auth": "file://testdata/workflows/urifiles/auth.json",
-=======
   "specVersion": "0.8",
   "auth": "./testdata/workflows/urifiles/auth.json",
->>>>>>> 85c2f4d4
   "functions": [
     {
       "name": "sendRejectionEmailFunction",
@@ -42,7 +37,7 @@
           }
         }
       ],
-      "defaultCondition": {
+      "default": {
         "transition": {
           "nextState": "RejectApplication"
         }
@@ -70,7 +65,7 @@
         {
           "functionRef": {
             "refName": "sendRejectionEmailFunction",
-            "arguments": {
+            "parameters": {
               "applicant": "${ .applicant }"
             }
           }
